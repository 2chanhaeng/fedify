--- conflicted
+++ resolved
@@ -50,10 +50,7 @@
     yield `
     readonly #documentLoader?: DocumentLoader;
     readonly #contextLoader?: DocumentLoader;
-<<<<<<< HEAD
     readonly #tracerProvider?: TracerProvider;
-=======
->>>>>>> 89b59985
     #cachedJsonLd?: unknown;
     readonly id: URL | null;
 
@@ -65,13 +62,10 @@
       return this.#contextLoader;
     }
 
-<<<<<<< HEAD
     protected get _tracerProvider(): TracerProvider | undefined {
         return this.#tracerProvider;
     }
 
-=======
->>>>>>> 89b59985
     protected get _cachedJsonLd(): unknown | undefined {
       return this.#cachedJsonLd;
     }
@@ -82,10 +76,6 @@
     `;
   }
   yield `
-<<<<<<< HEAD
-
-=======
->>>>>>> 89b59985
     /**
      * The type URI of {@link ${type.name}}: \`${typeUri}\`.
      */
