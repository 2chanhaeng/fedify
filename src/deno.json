--- conflicted
+++ resolved
@@ -1,10 +1,6 @@
 {
   "name": "@fedify/fedify",
-<<<<<<< HEAD
   "version": "1.5.0",
-=======
-  "version": "1.4.9",
->>>>>>> b02b4de7
   "license": "MIT",
   "exports": {
     ".": "./mod.ts",
@@ -33,12 +29,7 @@
     "@std/async": "jsr:@std/async@^1.0.5",
     "@std/bytes": "jsr:@std/bytes@^1.0.2",
     "@std/collections": "jsr:@std/collections@^1.0.6",
-<<<<<<< HEAD
-    "@std/encoding": "jsr:@std/encoding@^1.0.5",
-=======
     "@std/encoding": "jsr:@std/encoding@1.0.7",
-    "@std/fs": "jsr:@std/fs@^1.0.3",
->>>>>>> b02b4de7
     "@std/http": "jsr:@std/http@^1.0.6",
     "@std/testing": "jsr:@std/testing@^0.224.0",
     "@std/text": "jsr:@std/text@^1.0.6",
