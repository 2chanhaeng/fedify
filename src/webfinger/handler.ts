import { getLogger } from "@logtape/logtape";
import type { Span, Tracer } from "@opentelemetry/api";
import { SpanKind, SpanStatusCode } from "@opentelemetry/api";
import { domainToASCII } from "node:url";
import type {
  ActorAliasMapper,
  ActorDispatcher,
  ActorHandleMapper,
} from "../federation/callback.ts";
import type { RequestContext } from "../federation/context.ts";
import { Link as LinkObject } from "../vocab/mod.ts";
import type { Link, ResourceDescriptor } from "./jrd.ts";

const logger = getLogger(["fedify", "webfinger", "server"]);

/**
 * Parameters for {@link handleWebFinger}.
 */
export interface WebFingerHandlerParameters<TContextData> {
  /**
   * The request context.
   */
  context: RequestContext<TContextData>;

  /**
   * The callback for dispatching the actor.
   */
  actorDispatcher?: ActorDispatcher<TContextData>;

  /**
   * The callback for mapping a WebFinger username to the corresponding actor's
   * internal identifier, or `null` if the username is not found.
   */
  actorHandleMapper?: ActorHandleMapper<TContextData>;

  /**
   * The callback for mapping a WebFinger query to the corresponding actor's
   * internal identifier or username, or `null` if the query is not found.
   */
  actorAliasMapper?: ActorAliasMapper<TContextData>;

  /**
   * The function to call when the actor is not found.
   */
  onNotFound(request: Request): Response | Promise<Response>;

  /**
   * The OpenTelemetry tracer.
   */
  tracer?: Tracer;

  /**
   * The span for the request.
   */
  span?: Span;
}

/**
 * Handles a WebFinger request.  You would not typically call this function
 * directly, but instead use {@link Federation.fetch} method.
 * @param request The WebFinger request to handle.
 * @param parameters The parameters for handling the request.
 * @returns The response to the request.
 */
export async function handleWebFinger<TContextData>(
  request: Request,
  options: WebFingerHandlerParameters<TContextData>,
): Promise<Response> {
  if (options.tracer == null) {
    return await handleWebFingerInternal(request, options);
  }
  return await options.tracer.startActiveSpan(
    "webfinger.handle",
    { kind: SpanKind.SERVER },
    async (span) => {
      try {
        const response = await handleWebFingerInternal(request, options);
        span.setStatus({
          code: response.ok ? SpanStatusCode.UNSET : SpanStatusCode.ERROR,
        });
        return response;
      } catch (error) {
        span.setStatus({
          code: SpanStatusCode.ERROR,
          message: String(error),
        });
        throw error;
      } finally {
        span.end();
      }
    },
  );
}

async function handleWebFingerInternal<TContextData>(
  request: Request,
  {
    context,
    actorDispatcher,
    actorHandleMapper,
    actorAliasMapper,
    onNotFound,
    span,
  }: WebFingerHandlerParameters<TContextData>,
): Promise<Response> {
  if (actorDispatcher == null) return await onNotFound(request);
  const resource = context.url.searchParams.get("resource");
  if (resource == null) {
    return new Response("Missing resource parameter.", { status: 400 });
  }
  span?.setAttribute("webfinger.resource", resource);
  let resourceUrl: URL;
  try {
    resourceUrl = new URL(resource);
  } catch (e) {
    if (e instanceof TypeError) {
      return new Response("Invalid resource URL.", { status: 400 });
    }
    throw e;
  }
  span?.setAttribute(
    "webfinger.resource.scheme",
    resourceUrl.protocol.replace(/:$/, ""),
  );
  if (actorDispatcher == null) {
    logger.error("Actor dispatcher is not set.");
    return await onNotFound(request);
  }
<<<<<<< HEAD

  async function mapUsernameToIdentifier(
    username: string,
  ): Promise<string | null> {
=======
  let identifier: string | null;
  const uriParsed = context.parseUri(resourceUrl);
  if (uriParsed?.type != "actor") {
    const match = /^acct:([^@]+)@([^@]+)$/.exec(resource);
    if (
      match == null || domainToASCII(match[2].toLowerCase()) != context.url.host
    ) {
      return await onNotFound(request);
    }
    const username = match[1];
>>>>>>> 290b5be8
    if (actorHandleMapper == null) {
      logger.error(
        "No actor handle mapper is set; use the WebFinger username {username}" +
          " as the actor's internal identifier.",
        { username },
      );
      return username;
    }
    const identifier = await actorHandleMapper(context, username);
    if (identifier == null) {
      logger.error("Actor {username} not found.", { username });
      return null;
    }
    return identifier;
  }

  let identifier: string | null = null;
  const uriParsed = context.parseUri(resourceUrl);
  if (uriParsed?.type != "actor") {
    const match = /^acct:([^@]+)@([^@]+)$/.exec(resource);
    if (match == null) {
      const result = await actorAliasMapper?.(context, resourceUrl);
      if (result == null) return await onNotFound(request);
      if ("identifier" in result) identifier = result.identifier;
      else {
        identifier = await mapUsernameToIdentifier(
          result.username,
        );
      }
    } else if (toASCII(match[2].toLowerCase()) != context.url.host) {
      return await onNotFound(request);
    } else {
      identifier = await mapUsernameToIdentifier(match[1]);
      resourceUrl = new URL(`acct:${match[1]}@${context.url.host}`);
    }
  } else {
    identifier = uriParsed.identifier;
  }
  if (identifier == null) {
    return await onNotFound(request);
  }
  const actor = await actorDispatcher(context, identifier);
  if (actor == null) {
    logger.error("Actor {identifier} not found.", { identifier });
    return await onNotFound(request);
  }
  const links: Link[] = [
    {
      rel: "self",
      href: context.getActorUri(identifier).href,
      type: "application/activity+json",
    },
  ];
  for (const url of actor.urls) {
    if (url instanceof LinkObject && url.href != null) {
      links.push({
        rel: url.rel ?? "http://webfinger.net/rel/profile-page",
        href: url.href.href,
        type: url.mediaType == null ? undefined : url.mediaType,
      });
    } else if (url instanceof URL) {
      links.push({
        rel: "http://webfinger.net/rel/profile-page",
        href: url.href,
      });
    }
  }
  for await (const image of actor.getIcons()) {
    if (image.url?.href == null) continue;
    const link: Link = {
      rel: "http://webfinger.net/rel/avatar",
      href: image.url.href.toString(),
    };
    if (image.mediaType != null) link.type = image.mediaType;
    links.push(link);
  }
  const aliases: string[] = [];
  if (resourceUrl.protocol != "acct:" && actor.preferredUsername != null) {
    aliases.push(`acct:${actor.preferredUsername}@${context.url.host}`);
  }
  if (resourceUrl.href !== context.getActorUri(identifier).href) {
    aliases.push(context.getActorUri(identifier).href);
  }
  const jrd: ResourceDescriptor = {
    subject: resourceUrl.href,
    aliases,
    links,
  };
  return new Response(JSON.stringify(jrd), {
    headers: {
      "Content-Type": "application/jrd+json",
      "Access-Control-Allow-Origin": "*",
    },
  });
}<|MERGE_RESOLUTION|>--- conflicted
+++ resolved
@@ -126,23 +126,10 @@
     logger.error("Actor dispatcher is not set.");
     return await onNotFound(request);
   }
-<<<<<<< HEAD
 
   async function mapUsernameToIdentifier(
     username: string,
   ): Promise<string | null> {
-=======
-  let identifier: string | null;
-  const uriParsed = context.parseUri(resourceUrl);
-  if (uriParsed?.type != "actor") {
-    const match = /^acct:([^@]+)@([^@]+)$/.exec(resource);
-    if (
-      match == null || domainToASCII(match[2].toLowerCase()) != context.url.host
-    ) {
-      return await onNotFound(request);
-    }
-    const username = match[1];
->>>>>>> 290b5be8
     if (actorHandleMapper == null) {
       logger.error(
         "No actor handle mapper is set; use the WebFinger username {username}" +
@@ -172,7 +159,7 @@
           result.username,
         );
       }
-    } else if (toASCII(match[2].toLowerCase()) != context.url.host) {
+    } else if (domainToASCII(match[2].toLowerCase()) != context.url.host) {
       return await onNotFound(request);
     } else {
       identifier = await mapUsernameToIdentifier(match[1]);
