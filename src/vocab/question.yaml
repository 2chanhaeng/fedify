--- conflicted
+++ resolved
@@ -14,7 +14,6 @@
   used to express possible answers, but a Question object *must not* have both
   properties.
 defaultContext:
-<<<<<<< HEAD
 - "https://w3id.org/identity/v1"
 - "https://www.w3.org/ns/activitystreams"
 - "https://w3id.org/security/data-integrity/v1"
@@ -22,7 +21,9 @@
   misskey: "https://misskey-hub.net/ns#"
   fedibird: "http://fedibird.com/ns#"
   sensitive: "as:sensitive"
-  votersCount: "toot:votersCount"
+  votersCount:
+    "@id": "toot:votersCount"
+    "@type": "http://www.w3.org/2001/XMLSchema#nonNegativeInteger"
   Emoji: "toot:Emoji"
   Hashtag: "as:Hashtag"
   quoteUrl: "as:quoteUrl"
@@ -31,89 +32,72 @@
   emojiReactions:
     "@id": "fedibird:emojiReactions"
     "@type": "@id"
-=======
-  - "https://w3id.org/identity/v1"
-  - "https://www.w3.org/ns/activitystreams"
-  - "https://w3id.org/security/data-integrity/v1"
-  - toot: "http://joinmastodon.org/ns#"
-    misskey: "https://misskey-hub.net/ns#"
-    fedibird: "http://fedibird.com/ns#"
-    sensitive: "as:sensitive"
-    votersCount:
-      "@id": "toot:votersCount"
-      "@type": "http://www.w3.org/2001/XMLSchema#nonNegativeInteger"
-    Emoji: "toot:Emoji"
-    Hashtag: "as:Hashtag"
-    quoteUrl: "as:quoteUrl"
-    _misskey_quote: "misskey:_misskey_quote"
-    quoteUri: "fedibird:quoteUri"
->>>>>>> 19c8e673
 
 properties:
-  - pluralName: exclusiveOptions
-    singularName: exclusiveOption
-    singularAccessor: false
-    compactName: oneOf
-    uri: "https://www.w3.org/ns/activitystreams#oneOf"
-    description: |
-      Identifies an exclusive option for a Question.  Use of `exclusiveOptions`
-      implies that the Question can have only a single answer.  To indicate that
-      a Question can have multiple answers, use `inclusiveOptions`.
-    range:
-      - "https://www.w3.org/ns/activitystreams#Object"
+- pluralName: exclusiveOptions
+  singularName: exclusiveOption
+  singularAccessor: false
+  compactName: oneOf
+  uri: "https://www.w3.org/ns/activitystreams#oneOf"
+  description: |
+    Identifies an exclusive option for a Question.  Use of `exclusiveOptions`
+    implies that the Question can have only a single answer.  To indicate that
+    a Question can have multiple answers, use `inclusiveOptions`.
+  range:
+  - "https://www.w3.org/ns/activitystreams#Object"
 
-  - pluralName: inclusiveOptions
-    singularName: inclusiveOption
-    singularAccessor: false
-    compactName: anyOf
-    uri: "https://www.w3.org/ns/activitystreams#anyOf"
-    description: |
-      Identifies an inclusive option for a Question.  Use of `inclusiveOptions`
-      implies that the Question can have multiple answers.  To indicate that
-      a Question can have only one answer, use `exclusiveOptions`.
-    range:
-      - "https://www.w3.org/ns/activitystreams#Object"
+- pluralName: inclusiveOptions
+  singularName: inclusiveOption
+  singularAccessor: false
+  compactName: anyOf
+  uri: "https://www.w3.org/ns/activitystreams#anyOf"
+  description: |
+    Identifies an inclusive option for a Question.  Use of `inclusiveOptions`
+    implies that the Question can have multiple answers.  To indicate that
+    a Question can have only one answer, use `exclusiveOptions`.
+  range:
+  - "https://www.w3.org/ns/activitystreams#Object"
 
-  - singularName: closed
-    functional: true
-    compactName: closed
-    uri: "https://www.w3.org/ns/activitystreams#closed"
-    description: |
-      Indicates that a question has been closed, and answers are no longer
-      accepted.
-    range:
-      - "http://www.w3.org/2001/XMLSchema#dateTime"
-      - "http://www.w3.org/2001/XMLSchema#boolean"
+- singularName: closed
+  functional: true
+  compactName: closed
+  uri: "https://www.w3.org/ns/activitystreams#closed"
+  description: |
+    Indicates that a question has been closed, and answers are no longer
+    accepted.
+  range:
+  - "http://www.w3.org/2001/XMLSchema#dateTime"
+  - "http://www.w3.org/2001/XMLSchema#boolean"
 
-  - singularName: voters
-    functional: true
-    compactName: votersCount
-    uri: "http://joinmastodon.org/ns#votersCount"
-    description: |
-      How many people have voted in the poll.  Distinct from how many votes have
-      been cast (in the case of multiple-choice polls).
-    range:
-      - "http://www.w3.org/2001/XMLSchema#nonNegativeInteger"
+- singularName: voters
+  functional: true
+  compactName: votersCount
+  uri: "http://joinmastodon.org/ns#votersCount"
+  description: |
+    How many people have voted in the poll.  Distinct from how many votes have
+    been cast (in the case of multiple-choice polls).
+  range:
+  - "http://www.w3.org/2001/XMLSchema#nonNegativeInteger"
 
-  - singularName: quoteUrl
-    functional: true
-    compactName: quoteUrl
-    uri: "https://www.w3.org/ns/activitystreams#quoteUrl"
-    redundantProperties:
-      - compactName: _misskey_quote
-        uri: "https://misskey-hub.net/ns#_misskey_quote"
-      - compactName: quoteUri
-        uri: "http://fedibird.com/ns#quoteUri"
-    description: |
-      The URI of the ActivityStreams object that this object quotes.
+- singularName: quoteUrl
+  functional: true
+  compactName: quoteUrl
+  uri: "https://www.w3.org/ns/activitystreams#quoteUrl"
+  redundantProperties:
+  - compactName: _misskey_quote
+    uri: "https://misskey-hub.net/ns#_misskey_quote"
+  - compactName: quoteUri
+    uri: "http://fedibird.com/ns#quoteUri"
+  description: |
+    The URI of the ActivityStreams object that this object quotes.
 
-      This property sets three JSON-LD properties at once under the hood:
+    This property sets three JSON-LD properties at once under the hood:
 
-      1. https://www.w3.org/ns/activitystreams#quoteUrl
-      2. https://misskey-hub.net/ns#_misskey_quote
-      3. http://fedibird.com/ns#quoteUri
+    1. https://www.w3.org/ns/activitystreams#quoteUrl
+    2. https://misskey-hub.net/ns#_misskey_quote
+    3. http://fedibird.com/ns#quoteUri
 
-      When a JSON-LD object is parsed, this property is filled with one of
-      the values of those three properties in order.
-    range:
-      - "fedify:url"+    When a JSON-LD object is parsed, this property is filled with one of
+    the values of those three properties in order.
+  range:
+  - "fedify:url"