<<<<<<< HEAD
import { SpanStatusCode, trace, type TracerProvider } from "@opentelemetry/api";
import { toASCII, toUnicode } from "node:punycode";
import metadata from "../deno.json" with { type: "json" };
import type { GetUserAgentOptions } from "../runtime/docloader.ts";
=======
import { domainToASCII, domainToUnicode } from "node:url";
>>>>>>> 603a97cf
import { lookupWebFinger } from "../webfinger/lookup.ts";
import { getTypeId } from "./type.ts";
import { Application, Group, Organization, Person, Service } from "./vocab.ts";

/**
 * Actor types are {@link Object} types that are capable of performing
 * activities.
 */
export type Actor = Application | Group | Organization | Person | Service;

/**
 * Checks if the given object is an {@link Actor}.
 * @param object The object to check.
 * @returns `true` if the given object is an {@link Actor}.
 */
export function isActor(object: unknown): object is Actor {
  return (
    object instanceof Application ||
    object instanceof Group ||
    object instanceof Organization ||
    object instanceof Person ||
    object instanceof Service
  );
}

/**
 * A string representation of an actor type name.
 */
export type ActorTypeName =
  | "Application"
  | "Group"
  | "Organization"
  | "Person"
  | "Service";

/**
 * Gets the type name of the given actor.
 * @param actor The actor to get the type name of.
 * @returns The type name of the given actor.
 */
export function getActorTypeName(
  actor: Actor,
): ActorTypeName {
  if (actor instanceof Application) return "Application";
  else if (actor instanceof Group) return "Group";
  else if (actor instanceof Organization) return "Organization";
  else if (actor instanceof Person) return "Person";
  else if (actor instanceof Service) return "Service";
  throw new Error("Unknown actor type.");
}

/**
 * Gets the actor class by the given type name.
 * @param typeName The type name to get the actor class by.
 * @returns The actor class by the given type name.
 */
export function getActorClassByTypeName(
  typeName: ActorTypeName,
):
  | typeof Application
  | typeof Group
  | typeof Organization
  | typeof Person
  | typeof Service {
  switch (typeName) {
    case "Application":
      return Application;
    case "Group":
      return Group;
    case "Organization":
      return Organization;
    case "Person":
      return Person;
    case "Service":
      return Service;
  }
  throw new Error("Unknown actor type name.");
}

/**
 * Options for {@link getActorHandle}.
 * @since 1.3.0
 */
export interface GetActorHandleOptions extends NormalizeActorHandleOptions {
  /**
   * The options for making `User-Agent` header.
   * If a string is given, it is used as the `User-Agent` header value.
   * If an object is given, it is passed to {@link getUserAgent} to generate
   * the `User-Agent` header value.
   * @since 1.3.0
   */
  userAgent?: GetUserAgentOptions | string;

  /**
   * The OpenTelemetry tracer provider.  If omitted, the global tracer provider
   * is used.
   * @since 1.3.0
   */
  tracerProvider?: TracerProvider;
}

/**
 * Gets the actor handle, of the form `@username@domain`, from the given actor
 * or an actor URI.
 *
 * @example
 * ``` typescript
 * // Get the handle of an actor object:
 * await getActorHandle(
 *   new Person({ id: new URL("https://fosstodon.org/users/hongminhee") })
 * );
 *
 * // Get the handle of an actor URI:
 * await getActorHandle(new URL("https://fosstodon.org/users/hongminhee"));
 * ```
 *
 * @param actor The actor or actor URI to get the handle from.
 * @param options The extra options for getting the actor handle.
 * @returns The actor handle.  It starts with `@` and is followed by the
 *          username and domain, separated by `@` by default (it can be
 *          customized with the options).
 * @throws {TypeError} If the actor does not have enough information to get the
 *                     handle.
 * @since 0.4.0
 */
export async function getActorHandle(
  actor: Actor | URL,
  options: GetActorHandleOptions = {},
): Promise<`@${string}@${string}` | `${string}@${string}`> {
  const tracerProvider = options.tracerProvider ?? trace.getTracerProvider();
  const tracer = tracerProvider.getTracer(
    metadata.name,
    metadata.version,
  );
  return await tracer.startActiveSpan(
    "activitypub.get_actor_handle",
    async (span) => {
      if (isActor(actor)) {
        if (actor.id != null) {
          span.setAttribute("activitypub.actor.id", actor.id.href);
        }
        span.setAttribute("activitypub.actor.type", getTypeId(actor).href);
      }
      try {
        return await getActorHandleInternal(actor, options);
      } catch (error) {
        span.setStatus({
          code: SpanStatusCode.ERROR,
          message: String(error),
        });
        throw error;
      } finally {
        span.end();
      }
    },
  );
}

async function getActorHandleInternal(
  actor: Actor | URL,
  options: GetActorHandleOptions = {},
): Promise<`@${string}@${string}` | `${string}@${string}`> {
  const actorId = actor instanceof URL ? actor : actor.id;
  if (actorId != null) {
    const result = await lookupWebFinger(actorId, {
      userAgent: options.userAgent,
      tracerProvider: options.tracerProvider,
    });
    if (result != null) {
      const aliases = [...(result.aliases ?? [])];
      if (result.subject != null) aliases.unshift(result.subject);
      for (const alias of aliases) {
        const match = alias.match(/^acct:([^@]+)@([^@]+)$/);
        if (match != null) {
          const hostname = new URL(`https://${match[2]}/`).hostname;
          if (
            hostname !== actorId.hostname &&
            !await verifyCrossOriginActorHandle(
              actorId.href,
              alias,
              options.userAgent,
              options.tracerProvider,
            )
          ) {
            continue;
          }
          return normalizeActorHandle(`@${match[1]}@${match[2]}`, options);
        }
      }
    }
  }
  if (
    !(actor instanceof URL) && actor.preferredUsername != null &&
    actor.id != null
  ) {
    return normalizeActorHandle(
      `@${actor.preferredUsername}@${actor.id.host}`,
      options,
    );
  }
  throw new TypeError(
    "Actor does not have enough information to get the handle.",
  );
}

async function verifyCrossOriginActorHandle(
  actorId: string,
  alias: string,
  userAgent: GetUserAgentOptions | string | undefined,
  tracerProvider: TracerProvider | undefined,
): Promise<boolean> {
  const response = await lookupWebFinger(alias, { userAgent, tracerProvider });
  if (response == null) return false;
  for (const alias of response.aliases ?? []) {
    if (new URL(alias).href === actorId) return true;
  }
  return false;
}

/**
 * Options for {@link normalizeActorHandle}.
 * @since 0.9.0
 */
export interface NormalizeActorHandleOptions {
  /**
   * Whether to trim the leading `@` from the actor handle.  Turned off by
   * default.
   */
  trimLeadingAt?: boolean;

  /**
   * Whether to convert the domain part of the actor handle to punycode, if it
   * is an internationalized domain name.  Turned off by default.
   */
  punycode?: boolean;
}

/**
 * Normalizes the given actor handle.
 * @param handle The full handle of the actor to normalize.
 * @param options The options for normalizing the actor handle.
 * @returns The normalized actor handle.
 * @throws {TypeError} If the actor handle is invalid.
 * @since 0.9.0
 */
export function normalizeActorHandle(
  handle: string,
  options: NormalizeActorHandleOptions = {},
): `@${string}@${string}` | `${string}@${string}` {
  handle = handle.replace(/^@/, "");
  const atPos = handle.indexOf("@");
  if (atPos < 1) throw new TypeError("Invalid actor handle.");
  let domain = handle.substring(atPos + 1);
  if (domain.length < 1 || domain.includes("@")) {
    throw new TypeError("Invalid actor handle.");
  }
  domain = domain.toLowerCase();
  domain = options.punycode ? domainToASCII(domain) : domainToUnicode(domain);
  domain = domain.toLowerCase();
  const user = handle.substring(0, atPos);
  return options.trimLeadingAt ? `${user}@${domain}` : `@${user}@${domain}`;
}

/**
 * The object that can be a recipient of an activity.
 *
 * Note that every {@link Actor} is also a {@link Recipient}.
 */
export interface Recipient {
  /**
   * The URI of the actor.
   */
  readonly id: URL | null;

  /**
   * The URI of the actor's inbox.
   */
  readonly inboxId: URL | null;

  /**
   * The endpoints of the actor.
   */
  readonly endpoints?: {
    /**
     * The URI of the actor's shared inbox.
     */
    sharedInbox: URL | null;
  } | null;
}<|MERGE_RESOLUTION|>--- conflicted
+++ resolved
@@ -1,11 +1,7 @@
-<<<<<<< HEAD
 import { SpanStatusCode, trace, type TracerProvider } from "@opentelemetry/api";
-import { toASCII, toUnicode } from "node:punycode";
+import { domainToASCII, domainToUnicode } from "node:url";
 import metadata from "../deno.json" with { type: "json" };
 import type { GetUserAgentOptions } from "../runtime/docloader.ts";
-=======
-import { domainToASCII, domainToUnicode } from "node:url";
->>>>>>> 603a97cf
 import { lookupWebFinger } from "../webfinger/lookup.ts";
 import { getTypeId } from "./type.ts";
 import { Application, Group, Organization, Person, Service } from "./vocab.ts";
