--- conflicted
+++ resolved
@@ -5,11 +5,8 @@
   type LogRecord,
   type Sink,
 } from "@logtape/logtape";
-<<<<<<< HEAD
+import { dirname } from "@std/path";
 import { AsyncLocalStorage } from "node:async_hooks";
-=======
-import { dirname } from "@std/path";
->>>>>>> 05fac6e9
 
 export interface RecordingSink extends Sink {
   startRecording(): void;
